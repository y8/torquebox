--- conflicted
+++ resolved
@@ -6,10 +6,6 @@
       def self.dispatch(listener_class_name, session, message)
         require_path = listener_class_name.underscore
         begin
-<<<<<<< HEAD
-          # puts "requiring **** #{require_path}"
-=======
->>>>>>> 5c1c107f
           require require_path
         rescue => e
           # ignore
