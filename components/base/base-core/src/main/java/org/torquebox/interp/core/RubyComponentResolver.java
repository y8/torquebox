--- conflicted
+++ resolved
@@ -25,11 +25,12 @@
 import org.jboss.logging.Logger;
 import org.jruby.Ruby;
 import org.jruby.RubyClass;
+import org.jruby.RubyModule;
 import org.jruby.javasupport.JavaEmbedUtils;
 import org.jruby.runtime.builtin.IRubyObject;
+import org.torquebox.injection.spi.RubyInjectionProxy;
 
-
-public class RubyComponentResolver {
+public class RubyComponentResolver implements RubyInjectionProxy {
 
     public RubyComponentResolver() {
     }
@@ -79,9 +80,8 @@
             setInitializeParams( new Object[] { params } );
     }
 
-<<<<<<< HEAD
     @Override
-    public void setInjectionRegistry(Map<String,Object> registry) {
+    public void setInjectionRegistry(Map<String, Object> registry) {
         this.registry = registry;
     }
 
@@ -89,15 +89,13 @@
         return this.registry;
     }
 
-=======
->>>>>>> eb7acbb1
     public IRubyObject resolve(Ruby ruby) throws Exception {
         log.debug( "resolve(" + ruby + ")" );
         synchronized (ruby) {
             log.debug( "Got exclusive access: " + ruby );
-            ruby.getLoadService().require(  "rubygems"  );
-            ruby.getLoadService().require(  "torquebox-base"  );
-            ruby.getLoadService().require(  "torquebox/component_manager"  );
+            ruby.getLoadService().require( "rubygems" );
+            ruby.getLoadService().require( "torquebox-base" );
+            ruby.getLoadService().require( "torquebox/component_manager" );
             RubyClass managerClass = (RubyClass) ruby.getClassFromPath( "TorqueBox::ComponentManager" );
             log.debug( "Got manager: " + managerClass );
             IRubyObject component = (IRubyObject) JavaEmbedUtils.invokeMethod( ruby, managerClass, "lookup_component", new Object[] { this.componentName },
@@ -112,8 +110,8 @@
                     log.debug( "Registered component: " + component );
                 }
                 if (isAlwaysReload()) {
-                    ruby.evalScriptlet( "Dispatcher.cleanup_application if defined?(Dispatcher) && Dispatcher.respond_to?(:cleanup_application)" ); //rails2
-                    ruby.evalScriptlet( "ActiveSupport::Dependencies.clear if defined?(ActiveSupport::Dependencies) && ActiveSupport::Dependencies.respond_to?(:clear)" ); //rails3
+                    ruby.evalScriptlet( "Dispatcher.cleanup_application if defined?(Dispatcher) && Dispatcher.respond_to?(:cleanup_application)" ); // rails2
+                    ruby.evalScriptlet( "ActiveSupport::Dependencies.clear if defined?(ActiveSupport::Dependencies) && ActiveSupport::Dependencies.respond_to?(:clear)" ); // rails3
                     log.debug( "Reloaded ruby: " + ruby );
                 }
             }
@@ -133,29 +131,25 @@
         if (componentClass == null || componentClass.isNil()) {
             return null;
         }
-<<<<<<< HEAD
-        if (getInjectionRegistry() != null) {
-            JavaEmbedUtils.invokeMethod( ruby, 
-                                         componentClass, 
-                                         "const_set", 
-                                         new Object[] { "TORQUEBOX_INJECTION_REGISTRY", getInjectionRegistry() }, 
-                                         Object.class );
-        }
-=======
->>>>>>> eb7acbb1
+        mergeInjections(ruby);
         IRubyObject component = (IRubyObject) JavaEmbedUtils.invokeMethod( ruby, componentClass, "new", getInitializeParams(), IRubyObject.class );
         return component;
     }
 
+    protected void mergeInjections(Ruby ruby) {
+        if (getInjectionRegistry() != null) {
+            RubyModule torqueboxRegistry = ruby.getClassFromPath( TORQUEBOX_REGISTRY_CLASS_NAME );
+            JavaEmbedUtils.invokeMethod( ruby, torqueboxRegistry, "merge!", new Object[] { getInjectionRegistry() }, void.class );
+        }
+    }
+
+    private static final String TORQUEBOX_REGISTRY_CLASS_NAME = "TorqueBox::Registry";
     private String componentName;
     private boolean alwaysReload;
     private String rubyClassName;
     private String rubyRequirePath;
     private Object[] initializeParams;
-<<<<<<< HEAD
     private Map<String, Object> registry;
-=======
->>>>>>> eb7acbb1
 
     private static final Logger log = Logger.getLogger( RubyComponentResolver.class );
 
