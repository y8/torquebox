<project xmlns="http://maven.apache.org/POM/4.0.0" xmlns:xsi="http://www.w3.org/2001/XMLSchema-instance" xsi:schemaLocation="http://maven.apache.org/POM/4.0.0 http://maven.apache.org/maven-v4_0_0.xsd">

  <parent>
    <groupId>org.torquebox</groupId>
    <artifactId>torquebox-parent</artifactId>
    <version>1.0.0.RC1-SNAPSHOT</version>
    <relativePath>../parent/pom.xml</relativePath>
  </parent>

  <modelVersion>4.0.0</modelVersion>
  <groupId>org.torquebox</groupId>
  <artifactId>torquebox-integration-tests</artifactId>
  <packaging>jar</packaging>
  <name>TorqueBox Integration Tests</name>
  <description></description>

  <properties>
    <version.arquillian>1.0.0.Alpha3</version.arquillian>
    <version.jboss-server-manager>1.0.3.GA</version.jboss-server-manager>

    <assembly.dir>${project.basedir}/../assemblage/assembly/target/stage/torquebox-${project.version}</assembly.dir>
    <integ.dist.dir>${project.build.directory}/integ-dist</integ.dist.dir>
  </properties>

  <dependencies>
    <dependency>
      <groupId>org.seleniumhq.selenium</groupId>
      <artifactId>selenium</artifactId>
      <version>2.0a5</version>
      <scope>test</scope>
    </dependency> 

    <dependency>
      <groupId>org.seleniumhq.selenium</groupId>
      <artifactId>selenium-htmlunit-driver</artifactId>
      <version>2.0a5</version>
      <scope>test</scope>
    </dependency> 

    <dependency>
      <groupId>org.jboss.arquillian</groupId>
      <artifactId>arquillian-junit</artifactId>
      <version>${version.arquillian}</version>
      <scope>test</scope>
    </dependency>

    <dependency>
       <groupId>org.jboss.arquillian.container</groupId>
       <artifactId>arquillian-jbossas-managed-6</artifactId>
       <version>${version.arquillian}</version>
    </dependency>

    <dependency>
       <groupId>org.jboss.jbossas</groupId>
       <artifactId>jboss-as-client</artifactId>
       <version>${version.jbossas}</version>
       <type>pom</type>
    </dependency>

    <dependency>
      <groupId>org.jboss.jbossas</groupId>
      <artifactId>jboss-server-manager</artifactId>
      <version>${version.jboss-server-manager}</version>
    </dependency>
    <dependency>
      <groupId>org.slf4j</groupId>
      <artifactId>slf4j-nop</artifactId>
      <version>1.5.6</version>
      <scope>test</scope>
    </dependency>

    <dependency>
<<<<<<< HEAD
      <groupId>rubygems</groupId>
      <artifactId>rspec</artifactId>
      <type>gem</type>
=======
      <groupId>org.jruby</groupId>
      <artifactId>jruby-complete</artifactId>
      <version>${version.jruby}</version>
    </dependency>

    <dependency>
      <groupId>org.torquebox</groupId>
      <artifactId>torquebox-ruby-test-support</artifactId>
      <version>${project.version}</version>
      <scope>test</scope>
    </dependency>
    <dependency>
      <groupId>org.torquebox</groupId>
      <artifactId>torquebox-common-spi</artifactId>
      <version>${project.version}</version>
      <scope>test</scope>
    </dependency>
    <dependency>
      <groupId>org.torquebox</groupId>
      <artifactId>torquebox-common-core</artifactId>
      <version>${project.version}</version>
>>>>>>> b631b46a
      <scope>test</scope>
    </dependency>

    <dependency>
<<<<<<< HEAD
      <groupId>org.jruby</groupId>
      <artifactId>jruby-complete</artifactId>
      <version>${version.jruby}</version>
=======
      <groupId>org.hornetq</groupId>
      <artifactId>hornetq-jms-client</artifactId>
      <scope>test</scope>
    </dependency>

    <dependency>
      <groupId>org.hornetq</groupId>
      <artifactId>hornetq-core</artifactId>
      <scope>test</scope>
    </dependency>

    <dependency>
      <groupId>org.hornetq</groupId>
      <artifactId>hornetq-logging</artifactId>
      <scope>test</scope>
>>>>>>> b631b46a
    </dependency>

  </dependencies>

  <profiles>
    <profile>
      <id>inplace</id>
      <properties>
        <assembly.dir>${project.basedir}/../assemblage/assembly/target/stage/torquebox-${project.version}</assembly.dir>
        <integ.dist.dir>${assembly.dir}</integ.dist.dir>
      </properties>
    </profile>
    <profile>
      <id>1</id>
      <activation>
        <activeByDefault>true</activeByDefault>
      </activation>
      <build>
        <plugins>
          <plugin>
            <groupId>org.apache.maven.plugins</groupId>
            <artifactId>maven-surefire-plugin</artifactId>

            <executions>
              <execution>
                <id>arquillian</id>
                <phase>test</phase>
                <goals>
                  <goal>test</goal>
                </goals>
                <configuration> 
                  <excludes>
                    <exclude>nothing</exclude> <!-- required to override excludes inherited from default -->
                  </excludes>
                  <includes>
                    <include>**/arquillian/**/*Test.java</include>
                  </includes>
                </configuration>
              </execution>
            </executions>

          </plugin>
        </plugins>
      </build>
    </profile>
  </profiles>

  <build>
    <testResources>
      <testResource>
        <directory>src/test/resources</directory>
        <filtering>true</filtering>
      </testResource>
      <testResource>
        <directory>src/test/java</directory>
        <filtering>false</filtering>
        <includes>
          <include>**/*.rb</include>
        </includes>
      </testResource>
    </testResources>

    <plugins>
      <plugin>
        <artifactId>maven-clean-plugin</artifactId>
        <configuration>
          <filesets>
            <fileset>
              <directory>${project.basedir}/apps</directory>
              <includes>
                <include>**/Gemfile.lock</include>
              </includes>
            </fileset>
          </filesets>
        </configuration>
      </plugin>
      <plugin>
        <artifactId>maven-antrun-plugin</artifactId>
        <executions>
          <execution>
            <id>prepare-as</id>
            <phase>test-compile</phase>
            <goals>
              <goal>run</goal>
            </goals>
            <configuration>
              <tasks>
                <exec executable="sh">
                  <arg value="setup-integ-dist.sh"/>
                  <arg value="${assembly.dir}"/>
                  <arg value="${integ.dist.dir}"/>
                  <arg value="${project.basedir}/etc/ROOT.war"/>
                </exec>
              </tasks>
            </configuration>
          </execution>
        </executions>
      </plugin>
<<<<<<< HEAD

      <plugin>
        <groupId>de.saumya.mojo</groupId>
        <artifactId>rspec-maven-plugin</artifactId>
        <configuration>
          <gemPath>${integ.dist.dir}/jruby/lib/ruby/gems/1.8/gems</gemPath>
          <gemHome>${integ.dist.dir}/jruby/lib/ruby/gems/1.8/gems</gemHome>
        </configuration>
        <executions>
          <execution>
            <id>run-specs</id>
          </execution>
        </executions>
      </plugin>

=======
      <plugin>
        <groupId>org.apache.maven.plugins</groupId>
        <artifactId>maven-surefire-plugin</artifactId>
        <configuration>
          <excludes>
            <exclude>**/arquillian/**</exclude>
          </excludes>>
          <systemProperties>
            <property>
              <name>log4j.configuration</name>
              <value>test-log4j.xml</value>
            </property>
            <property>
              <name>jruby.home</name>
              <value>${integ.dist.dir}/jruby</value>
            </property>
          </systemProperties>
        </configuration>
      </plugin>
>>>>>>> b631b46a
    </plugins>

  </build>


</project><|MERGE_RESOLUTION|>--- conflicted
+++ resolved
@@ -70,11 +70,12 @@
     </dependency>
 
     <dependency>
-<<<<<<< HEAD
       <groupId>rubygems</groupId>
       <artifactId>rspec</artifactId>
       <type>gem</type>
-=======
+    </dependency>
+
+    <dependency>
       <groupId>org.jruby</groupId>
       <artifactId>jruby-complete</artifactId>
       <version>${version.jruby}</version>
@@ -96,16 +97,16 @@
       <groupId>org.torquebox</groupId>
       <artifactId>torquebox-common-core</artifactId>
       <version>${project.version}</version>
->>>>>>> b631b46a
-      <scope>test</scope>
-    </dependency>
-
-    <dependency>
-<<<<<<< HEAD
+      <scope>test</scope>
+    </dependency>
+
+    <dependency>
       <groupId>org.jruby</groupId>
       <artifactId>jruby-complete</artifactId>
       <version>${version.jruby}</version>
-=======
+    </dependency>
+
+    <dependency>
       <groupId>org.hornetq</groupId>
       <artifactId>hornetq-jms-client</artifactId>
       <scope>test</scope>
@@ -121,7 +122,6 @@
       <groupId>org.hornetq</groupId>
       <artifactId>hornetq-logging</artifactId>
       <scope>test</scope>
->>>>>>> b631b46a
     </dependency>
 
   </dependencies>
@@ -220,7 +220,6 @@
           </execution>
         </executions>
       </plugin>
-<<<<<<< HEAD
 
       <plugin>
         <groupId>de.saumya.mojo</groupId>
@@ -236,7 +235,6 @@
         </executions>
       </plugin>
 
-=======
       <plugin>
         <groupId>org.apache.maven.plugins</groupId>
         <artifactId>maven-surefire-plugin</artifactId>
@@ -256,7 +254,6 @@
           </systemProperties>
         </configuration>
       </plugin>
->>>>>>> b631b46a
     </plugins>
 
   </build>
