
class SimpleService 
  include TorqueBox::Injectors

  def initialize(opts={})
    puts "init"
    @webserver = inject_mc('jboss.web:service=WebServer')
<<<<<<< HEAD
    @something = inject_cdi( org.torquebox.ThingOne )
=======
    #@something = inject_cdi( org.torquebox.ThingOne )
    @something = inject( org.torquebox.ThingOne )
>>>>>>> 2a9471b5
    @logger = inject_logger
  end

  def start() 
    puts "start"
    @should_run = true
    spawn_thread()
  end

  def spawn_thread()
    puts "spawn_thread"
    @thread = Thread.new do
      while @should_run 
        loop_once
        sleep( 1 )
      end
    end
  end

  def loop_once
    if ( @webserver && @something )
      @logger.info "Looping once"
      basedir = ENV['BASEDIR' ]
      basedir.gsub!( %r(\\:), ':' )
      basedir.gsub!( %r(\\\\), '\\' )
      touchfile = File.join( basedir, 'target', 'touchfile.txt' )
      File.open( touchfile, 'w' ) do |f|
        f.puts( "Updated #{Time.now}" )
      end
    end
  end

  def stop()
    @should_run = false
    @thread.join
  end

end<|MERGE_RESOLUTION|>--- conflicted
+++ resolved
@@ -5,13 +5,8 @@
   def initialize(opts={})
     puts "init"
     @webserver = inject_mc('jboss.web:service=WebServer')
-<<<<<<< HEAD
-    @something = inject_cdi( org.torquebox.ThingOne )
-=======
     #@something = inject_cdi( org.torquebox.ThingOne )
     @something = inject( org.torquebox.ThingOne )
->>>>>>> 2a9471b5
-    @logger = inject_logger
   end
 
   def start() 
