class Widget < ActiveRecord::Base
<<<<<<< HEAD
  def foo
    @queue = TorqueBox::Messaging::Queue.new('/queues/background')
    @queue.publish('a response')
    puts "published 'a response'"
    sleep(3)
=======
  def foo(call_count)
    @responseq = TorqueBox::Messaging::Queue.new('/queues/response')
    @responseq.publish("response 0")
    puts "published 'response 0'"
    Rewriter.rewrite_file( __FILE__, "response #{call_count - 1}", "response #{call_count}" )
>>>>>>> 98eb5fc0
  end
  always_background :foo
end<|MERGE_RESOLUTION|>--- conflicted
+++ resolved
@@ -1,17 +1,9 @@
 class Widget < ActiveRecord::Base
-<<<<<<< HEAD
-  def foo
-    @queue = TorqueBox::Messaging::Queue.new('/queues/background')
-    @queue.publish('a response')
-    puts "published 'a response'"
-    sleep(3)
-=======
   def foo(call_count)
     @responseq = TorqueBox::Messaging::Queue.new('/queues/response')
     @responseq.publish("response 0")
     puts "published 'response 0'"
     Rewriter.rewrite_file( __FILE__, "response #{call_count - 1}", "response #{call_count}" )
->>>>>>> 98eb5fc0
   end
   always_background :foo
 end