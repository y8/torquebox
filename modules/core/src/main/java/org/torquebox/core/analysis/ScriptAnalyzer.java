/*
 * Copyright 2008-2012 Red Hat, Inc, and individual contributors.
 * 
 * This is free software; you can redistribute it and/or modify it
 * under the terms of the GNU Lesser General Public License as
 * published by the Free Software Foundation; either version 2.1 of
 * the License, or (at your option) any later version.
 * 
 * This software is distributed in the hope that it will be useful,
 * but WITHOUT ANY WARRANTY; without even the implied warranty of
 * MERCHANTABILITY or FITNESS FOR A PARTICULAR PURPOSE. See the GNU
 * Lesser General Public License for more details.
 * 
 * You should have received a copy of the GNU Lesser General Public
 * License along with this software; if not, write to the Free
 * Software Foundation, Inc., 51 Franklin St, Fifth Floor, Boston, MA
 * 02110-1301 USA, or see the FSF site: http://www.fsf.org.
 */

package org.torquebox.core.analysis;

import java.io.IOException;
import java.io.InputStream;
<<<<<<< HEAD
import java.lang.reflect.Constructor;
import java.lang.reflect.InvocationTargetException;
import java.lang.reflect.Field;
import java.util.Map;
=======
>>>>>>> daae242a

import org.jboss.logging.Logger;
import org.jboss.vfs.VirtualFile;
import org.jruby.CompatVersion;
import org.jruby.Ruby;
import org.jruby.RubyInstanceConfig;
import org.jruby.RubyProc;
import org.jruby.ast.Node;
import org.jruby.ast.visitor.NodeVisitor;
import org.jruby.exceptions.RaiseException;
import org.jruby.parser.LocalStaticScope;
import org.jruby.parser.StaticScope;
import org.jruby.runtime.BlockBody;
import org.jruby.runtime.DynamicScope;
import org.jruby.runtime.Interpreted19Block;
import org.jruby.runtime.InterpretedBlock;
import org.jruby.runtime.scope.ManyVarsDynamicScope;
import org.torquebox.core.runtime.RubyRuntimeMetaData.Version;

/**
 * Ruby script analyzer capable of applying an <code>AnalyzingVisitor</code> to
 * ruby scripts, in either 1_8 or 1_9 modes.
 * 
 * @see NodeVisitor
 * 
 * @author Toby Crawley
 * @author Bob McWhirter
 */
public class ScriptAnalyzer {

    /** Cached ruby 1.8 interpreter. */
    private Ruby ruby18;

    /** Cached ruby 1.9 interpreter. */
    private Ruby ruby19;
    
    private Logger log = Logger.getLogger( this.getClass() );

    public ScriptAnalyzer() {
        createRuby18();
        createRuby19();
    }

    protected void createRuby18() {
        RubyInstanceConfig config = new RubyInstanceConfig();
        config.setCompatVersion( CompatVersion.RUBY1_8 );
        config.setLoader( this.getClass().getClassLoader() );
        this.ruby18 = Ruby.newInstance( config );
    }

    protected void createRuby19() {
        RubyInstanceConfig config = new RubyInstanceConfig();
        config.setCompatVersion( CompatVersion.RUBY1_9 );
        config.setLoader( this.getClass().getClassLoader() );
        this.ruby19 = Ruby.newInstance( config );
    }

    public void destroy() {
        destroyRuby19();
        destroyRuby18();
    }

    protected void destroyRuby18() {
        if (this.ruby18 != null) {
            this.ruby18.tearDown( false );
        }
    }

    protected void destroyRuby19() {
        if (this.ruby19 != null) {
            this.ruby19.tearDown( false );
        }
    }

    public void analyze(VirtualFile file, NodeVisitor visitor, Version rubyVersion) throws IOException {
        if (!file.exists()) {
            return;
        }
        InputStream in = null;

        try {
            in = file.openStream();
            analyze( file.getPathName(), in, visitor, rubyVersion );
        } finally {
            if (in != null) {
                in.close();
            }
        }
    }

    public void analyze(String filename, InputStream in, NodeVisitor visitor, Version rubyVersion) throws IOException {
        StringBuffer script = new StringBuffer();

        int numRead = 0;
        byte[] buf = new byte[1024];

        while ((numRead = in.read( buf )) >= 0) {
            script.append( new String( buf, 0, numRead ) );
        }

        analyze( filename, script.toString(), visitor, rubyVersion );
    }

    /**
     * Analyze a script, given a visitor and Ruby interpreter version.
     * 
     * @param filename The name of the file for <code>__FILE__</code>.
     * @param script The contents of the script to analyze.
     * @param visitor The visitor to apply to the Ruby AST.
     * @param rubyVersion The version of Ruby interpreter to use during
     *            analysis.
     * @return The result provided by the specific <code>NodeVisitor</code>.
     */
    public void analyze(String filename, String script, NodeVisitor visitor, Version rubyVersion) {
        try {
            Constructor<LocalStaticScope> constructor = LocalStaticScope.class.getDeclaredConstructor( StaticScope.class );
            constructor.setAccessible( true );
            StaticScope staticScope = constructor.newInstance( new Object[] { null } );
            DynamicScope scope = new ManyVarsDynamicScope( staticScope );
            Ruby analyzingRuby = null;

            if (rubyVersion.equals( Version.V1_8 )) {
                analyzingRuby = this.ruby18;
            } else if (rubyVersion.equals( Version.V1_9 )) {
                analyzingRuby = this.ruby19;
            }

            try {
                Node result = analyzingRuby.parseEval( script, filename, scope, 0 );
                result.accept( visitor );
            } catch(RaiseException ex) {
                log.trace( "JRuby exception when parsing file " + filename , ex );
            }
        }
<<<<<<< HEAD
        // Catch the reflection-related exceptions until LocalStaticScope's
        // constructor is public again
        catch (NoSuchMethodException e) {}
        catch (InvocationTargetException e) {}
        catch (IllegalAccessException e) {}
        catch (InstantiationException e) {}

        //
        // HACK - Remove once upgraded to JRuby 1.6.7
        //
        try {
            Field recursiveField = analyzingRuby.getClass().getDeclaredField( "recursive" );
            recursiveField.setAccessible( true );
            ((ThreadLocal<Map<String, RubyHash>>) recursiveField.get( analyzingRuby )).remove();
        }
        catch (Exception ex) {
            // safe to ignore
        }
        // END HACK
=======
>>>>>>> daae242a
    }

    /**
     * Analyze a script, given a visitor and Ruby interpreter version.
     * 
     * @param filename The name of the file for <code>__FILE__</code>.
     * @param script The contents of the script to analyze.
     * @param visitor The visitor to apply to the Ruby AST.
     * @param rubyVersion The version of Ruby interpreter to use during
     *            analysis.
     * @return The result provided by the specific <code>NodeVisitor</code>.
     */
    public void analyze(RubyProc proc, NodeVisitor visitor) {
        BlockBody body = proc.getBlock().getBody();
        if (body instanceof InterpretedBlock ) {
            Node result = ((InterpretedBlock)body).getBodyNode();
            result.accept( visitor );
        } else if ( body instanceof Interpreted19Block ) {
            Node result = ((Interpreted19Block)body).getBody();
            result.accept( visitor );
        } else {
            System.err.println( "Unable to analyze: " + body.getClass() );
        }

    }
}<|MERGE_RESOLUTION|>--- conflicted
+++ resolved
@@ -21,13 +21,10 @@
 
 import java.io.IOException;
 import java.io.InputStream;
-<<<<<<< HEAD
 import java.lang.reflect.Constructor;
 import java.lang.reflect.InvocationTargetException;
 import java.lang.reflect.Field;
 import java.util.Map;
-=======
->>>>>>> daae242a
 
 import org.jboss.logging.Logger;
 import org.jboss.vfs.VirtualFile;
@@ -162,7 +159,6 @@
                 log.trace( "JRuby exception when parsing file " + filename , ex );
             }
         }
-<<<<<<< HEAD
         // Catch the reflection-related exceptions until LocalStaticScope's
         // constructor is public again
         catch (NoSuchMethodException e) {}
@@ -182,8 +178,6 @@
             // safe to ignore
         }
         // END HACK
-=======
->>>>>>> daae242a
     }
 
     /**
