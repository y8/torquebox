/*
 * Copyright 2008-2011 Red Hat, Inc, and individual contributors.
 * 
 * This is free software; you can redistribute it and/or modify it
 * under the terms of the GNU Lesser General Public License as
 * published by the Free Software Foundation; either version 2.1 of
 * the License, or (at your option) any later version.
 * 
 * This software is distributed in the hope that it will be useful,
 * but WITHOUT ANY WARRANTY; without even the implied warranty of
 * MERCHANTABILITY or FITNESS FOR A PARTICULAR PURPOSE. See the GNU
 * Lesser General Public License for more details.
 * 
 * You should have received a copy of the GNU Lesser General Public
 * License along with this software; if not, write to the Free
 * Software Foundation, Inc., 51 Franklin St, Fifth Floor, Boston, MA
 * 02110-1301 USA, or see the FSF site: http://www.fsf.org.
 */

package org.torquebox.core.util;

import java.util.concurrent.Callable;

import org.jruby.Ruby;
import org.jruby.RubyModule;
import org.jruby.RubyThread;
import org.jruby.javasupport.JavaEmbedUtils;
import org.jruby.runtime.builtin.IRubyObject;
import org.torquebox.core.runtime.RuntimeContext;

/**
 * Ruby reflection helper utilities.
 * 
 * @author Bob McWhirter <bmcwhirt@redhat.com>
 */
public class RuntimeHelper {

    /**
     * Set a property on a Ruby object, if possible.
     * 
     * <p>
     * If the target responds to {@code name=}, the property will be set.
     * Otherwise, not.
     * </p>
     * 
     * @param ruby
     *            The Ruby interpreter.
     * @param target
     *            The target object.
     * @param name
     *            The basic name of the property.
     * @param value
     *            The value to attempt to set.
     * @return {@code true} if successful, otherwise {@code false}
     */
<<<<<<< HEAD
    public static boolean setIfPossible(Ruby ruby, Object target, String name, Object value) {
        Ruby originalRuby = RuntimeContext.getCurrentRuntime();
        ClassLoader originalCl = Thread.currentThread().getContextClassLoader();
        try {
            RuntimeContext.setCurrentRuntime( ruby );
            Thread.currentThread().setContextClassLoader( ruby.getJRubyClassLoader() );
            boolean success = false;

            Boolean respondTo = (Boolean) JavaEmbedUtils.invokeMethod( ruby, target, "respond_to?", new Object[] { name + "=" }, Boolean.class );

            if (respondTo.booleanValue()) {
                JavaEmbedUtils.invokeMethod( ruby, target, name + "=", new Object[] { value }, void.class );
            }

            return success;
        } finally {
            Thread.currentThread().setContextClassLoader( originalCl );
            RuntimeContext.setCurrentRuntime( originalRuby );
        }
    }

    public static Object getIfPossible(Ruby ruby, Object target, String name) {
        Ruby originalRuby = RuntimeContext.getCurrentRuntime();
        ClassLoader originalCl = Thread.currentThread().getContextClassLoader();
        try {
            RuntimeContext.setCurrentRuntime( ruby );
            Thread.currentThread().setContextClassLoader( ruby.getJRubyClassLoader() );
            Object result = null;
=======
    public static boolean setIfPossible(final Ruby ruby, final Object target, final String name, final Object value) {
        return withinContext( ruby, new Callable<Boolean>() {
            public Boolean call() throws Exception {
                boolean success = false;
                Boolean respondTo = (Boolean) JavaEmbedUtils.invokeMethod( ruby, target, "respond_to?", new Object[] { name + "=" }, Boolean.class );
                if (respondTo.booleanValue()) {
                    JavaEmbedUtils.invokeMethod( ruby, target, name + "=", new Object[] { value }, void.class );
                    success = true;
                }
                return success;
            }
        } );
    }

    public static Object getIfPossible(final Ruby ruby, final Object target, final String name) {
        return withinContext( ruby, new Callable<Object>() {
            public Object call() throws Exception {
                Object result = null;
>>>>>>> 44381fc4

                Boolean respondTo = (Boolean) JavaEmbedUtils.invokeMethod( ruby, target, "respond_to?", new Object[] { name }, Boolean.class );

                if (respondTo.booleanValue()) {
                    result = JavaEmbedUtils.invokeMethod( ruby, target, name, new Object[] {}, Object.class );
                }
                return result;
            }
<<<<<<< HEAD

            return result;
        } finally {
            Thread.currentThread().setContextClassLoader( originalCl );
            RuntimeContext.setCurrentRuntime( originalRuby );
        }
    }

    public static Object call(Ruby ruby, Object target, String name, Object[] parameters) {
        Ruby originalRuby = RuntimeContext.getCurrentRuntime();
        ClassLoader originalCl = Thread.currentThread().getContextClassLoader();
        try {
            RuntimeContext.setCurrentRuntime( ruby );
            Thread.currentThread().setContextClassLoader( ruby.getJRubyClassLoader() );
            return JavaEmbedUtils.invokeMethod( ruby, target, name, parameters, Object.class );
        } finally {
            Thread.currentThread().setContextClassLoader( originalCl );
            RuntimeContext.setCurrentRuntime( originalRuby );
        }
    }

    public static Object callIfPossible(Ruby ruby, Object target, String name, Object[] parameters) {
        Ruby originalRuby = RuntimeContext.getCurrentRuntime();
        ClassLoader originalCl = Thread.currentThread().getContextClassLoader();
        try {
            RuntimeContext.setCurrentRuntime( ruby );
            Thread.currentThread().setContextClassLoader( ruby.getJRubyClassLoader() );
            Object result = null;
=======
        } );
    }

    public static Object call(final Ruby ruby, final Object target, final String name, final Object[] parameters) {
        return withinContext( ruby, new Callable<Object>() {
            public Object call() throws Exception {
                return JavaEmbedUtils.invokeMethod( ruby, target, name, parameters, Object.class );
            }
        } );
    }

    public static Object callIfPossible(final Ruby ruby, final Object target, final String name, final Object[] parameters) {
        return withinContext( ruby, new Callable<Object>() {
            public Object call() throws Exception {
                Object result = null;
>>>>>>> 44381fc4

                Boolean respondTo = (Boolean) JavaEmbedUtils.invokeMethod( ruby, target, "respond_to?", new Object[] { name }, Boolean.class );

                if (respondTo.booleanValue()) {
                    result = JavaEmbedUtils.invokeMethod( ruby, target, name, parameters, Object.class );
                }

<<<<<<< HEAD
            return result;
        } finally {
            Thread.currentThread().setContextClassLoader( originalCl );
            RuntimeContext.setCurrentRuntime( originalRuby );
        }
=======
                return result;
            }
        } );
>>>>>>> 44381fc4
    }

    public static Object invokeClassMethod(Ruby ruby, String className, String name, Object[] parameters) {
        RubyModule module = ruby.getClassFromPath( className );
        return call( ruby, module, name, parameters );
    }

    public static void require(Ruby ruby, String requirement) {
        try {
            evalScriptlet( ruby, "require %q(" + requirement + ")" );
        } catch (Throwable t) {
            t.printStackTrace();
        }
    }

<<<<<<< HEAD
    public static IRubyObject evalScriptlet(Ruby ruby, String script) {
        Ruby originalRuby = RuntimeContext.getCurrentRuntime();
        ClassLoader originalCl = Thread.currentThread().getContextClassLoader();
        try {
            RuntimeContext.setCurrentRuntime( ruby );
            Thread.currentThread().setContextClassLoader( ruby.getJRubyClassLoader() );
            return ruby.evalScriptlet( script );
        } finally {
            Thread.currentThread().setContextClassLoader( originalCl );
            RuntimeContext.setCurrentRuntime( originalRuby );
        }
    }

    public static IRubyObject executeScript(Ruby ruby, String script, String location) {
        Ruby originalRuby = RuntimeContext.getCurrentRuntime();
        ClassLoader originalCl = Thread.currentThread().getContextClassLoader();
        try {
            RuntimeContext.setCurrentRuntime( ruby );
            Thread.currentThread().setContextClassLoader( ruby.getJRubyClassLoader() );
            return ruby.executeScript( script, location );
        } finally {
            Thread.currentThread().setContextClassLoader( originalCl );
            RuntimeContext.setCurrentRuntime( originalRuby );
        }
=======
    // ------------------------------------------------------------------------

    public static IRubyObject evalScriptlet(final Ruby ruby, final String script) {
        return withinContext( ruby, new Callable<IRubyObject>() {
            public IRubyObject call() throws Exception {
                return ruby.evalScriptlet( script );
            }
        } );
    }

    public static IRubyObject executeScript(final Ruby ruby, final String script, final String location) {
        return withinContext( ruby, new Callable<IRubyObject>() {
            public IRubyObject call() throws Exception {
                return ruby.executeScript( script, location );
            }
        } );
>>>>>>> 44381fc4
    }

    // ------------------------------------------------------------------------

    public static IRubyObject instantiate(Ruby ruby, String className) {
        return instantiate( ruby, className, new Object[] {} );
    }

    public static IRubyObject instantiate(final Ruby ruby, final String className, final Object[] parameters) {
        return withinContext( ruby, new Callable<IRubyObject>() {
            public IRubyObject call() throws Exception {
                IRubyObject result = null;
                RubyModule rubyClass = ruby.getClassFromPath( className );

                if (rubyClass != null) {
                    result = (IRubyObject) JavaEmbedUtils.invokeMethod( ruby, rubyClass, "new", parameters, IRubyObject.class );
                }

                return result;
            }

        } );
    }

    // ------------------------------------------------------------------------

    public static RubyThread currentThread(Ruby ruby) {
        return (RubyThread) invokeClassMethod( ruby, "Thread", "current", EMPTY_OBJECT_ARRAY );
    }

<<<<<<< HEAD
    public static IRubyObject instantiate(Ruby ruby, String className, Object[] parameters) {
        Ruby originalRuby = RuntimeContext.getCurrentRuntime();
        ClassLoader originalCl = Thread.currentThread().getContextClassLoader();
        try {
            RuntimeContext.setCurrentRuntime( ruby );
            Thread.currentThread().setContextClassLoader( ruby.getJRubyClassLoader() );
            IRubyObject result = null;
            RubyModule rubyClass = ruby.getClassFromPath( className );
=======
    // ------------------------------------------------------------------------
>>>>>>> 44381fc4

    protected static <R> R withinContext(Ruby ruby, Callable<R> block) {
        ClassLoader originalCl = Thread.currentThread().getContextClassLoader();

        try {
            RuntimeContext.registerRuntime( ruby );
            Thread.currentThread().setContextClassLoader( ruby.getJRubyClassLoader() );
            return block.call();
        } catch (RuntimeException e) {
            throw e;
        } catch (Exception e) {
            throw new RuntimeException( e );
        } finally {
            Thread.currentThread().setContextClassLoader( originalCl );
<<<<<<< HEAD
            RuntimeContext.setCurrentRuntime( originalRuby );
=======
>>>>>>> 44381fc4
        }
    }

    private static final Object[] EMPTY_OBJECT_ARRAY = new Object[] {};
}<|MERGE_RESOLUTION|>--- conflicted
+++ resolved
@@ -53,36 +53,6 @@
      *            The value to attempt to set.
      * @return {@code true} if successful, otherwise {@code false}
      */
-<<<<<<< HEAD
-    public static boolean setIfPossible(Ruby ruby, Object target, String name, Object value) {
-        Ruby originalRuby = RuntimeContext.getCurrentRuntime();
-        ClassLoader originalCl = Thread.currentThread().getContextClassLoader();
-        try {
-            RuntimeContext.setCurrentRuntime( ruby );
-            Thread.currentThread().setContextClassLoader( ruby.getJRubyClassLoader() );
-            boolean success = false;
-
-            Boolean respondTo = (Boolean) JavaEmbedUtils.invokeMethod( ruby, target, "respond_to?", new Object[] { name + "=" }, Boolean.class );
-
-            if (respondTo.booleanValue()) {
-                JavaEmbedUtils.invokeMethod( ruby, target, name + "=", new Object[] { value }, void.class );
-            }
-
-            return success;
-        } finally {
-            Thread.currentThread().setContextClassLoader( originalCl );
-            RuntimeContext.setCurrentRuntime( originalRuby );
-        }
-    }
-
-    public static Object getIfPossible(Ruby ruby, Object target, String name) {
-        Ruby originalRuby = RuntimeContext.getCurrentRuntime();
-        ClassLoader originalCl = Thread.currentThread().getContextClassLoader();
-        try {
-            RuntimeContext.setCurrentRuntime( ruby );
-            Thread.currentThread().setContextClassLoader( ruby.getJRubyClassLoader() );
-            Object result = null;
-=======
     public static boolean setIfPossible(final Ruby ruby, final Object target, final String name, final Object value) {
         return withinContext( ruby, new Callable<Boolean>() {
             public Boolean call() throws Exception {
@@ -101,7 +71,6 @@
         return withinContext( ruby, new Callable<Object>() {
             public Object call() throws Exception {
                 Object result = null;
->>>>>>> 44381fc4
 
                 Boolean respondTo = (Boolean) JavaEmbedUtils.invokeMethod( ruby, target, "respond_to?", new Object[] { name }, Boolean.class );
 
@@ -110,36 +79,6 @@
                 }
                 return result;
             }
-<<<<<<< HEAD
-
-            return result;
-        } finally {
-            Thread.currentThread().setContextClassLoader( originalCl );
-            RuntimeContext.setCurrentRuntime( originalRuby );
-        }
-    }
-
-    public static Object call(Ruby ruby, Object target, String name, Object[] parameters) {
-        Ruby originalRuby = RuntimeContext.getCurrentRuntime();
-        ClassLoader originalCl = Thread.currentThread().getContextClassLoader();
-        try {
-            RuntimeContext.setCurrentRuntime( ruby );
-            Thread.currentThread().setContextClassLoader( ruby.getJRubyClassLoader() );
-            return JavaEmbedUtils.invokeMethod( ruby, target, name, parameters, Object.class );
-        } finally {
-            Thread.currentThread().setContextClassLoader( originalCl );
-            RuntimeContext.setCurrentRuntime( originalRuby );
-        }
-    }
-
-    public static Object callIfPossible(Ruby ruby, Object target, String name, Object[] parameters) {
-        Ruby originalRuby = RuntimeContext.getCurrentRuntime();
-        ClassLoader originalCl = Thread.currentThread().getContextClassLoader();
-        try {
-            RuntimeContext.setCurrentRuntime( ruby );
-            Thread.currentThread().setContextClassLoader( ruby.getJRubyClassLoader() );
-            Object result = null;
-=======
         } );
     }
 
@@ -155,7 +94,6 @@
         return withinContext( ruby, new Callable<Object>() {
             public Object call() throws Exception {
                 Object result = null;
->>>>>>> 44381fc4
 
                 Boolean respondTo = (Boolean) JavaEmbedUtils.invokeMethod( ruby, target, "respond_to?", new Object[] { name }, Boolean.class );
 
@@ -163,17 +101,9 @@
                     result = JavaEmbedUtils.invokeMethod( ruby, target, name, parameters, Object.class );
                 }
 
-<<<<<<< HEAD
-            return result;
-        } finally {
-            Thread.currentThread().setContextClassLoader( originalCl );
-            RuntimeContext.setCurrentRuntime( originalRuby );
-        }
-=======
                 return result;
             }
         } );
->>>>>>> 44381fc4
     }
 
     public static Object invokeClassMethod(Ruby ruby, String className, String name, Object[] parameters) {
@@ -189,32 +119,6 @@
         }
     }
 
-<<<<<<< HEAD
-    public static IRubyObject evalScriptlet(Ruby ruby, String script) {
-        Ruby originalRuby = RuntimeContext.getCurrentRuntime();
-        ClassLoader originalCl = Thread.currentThread().getContextClassLoader();
-        try {
-            RuntimeContext.setCurrentRuntime( ruby );
-            Thread.currentThread().setContextClassLoader( ruby.getJRubyClassLoader() );
-            return ruby.evalScriptlet( script );
-        } finally {
-            Thread.currentThread().setContextClassLoader( originalCl );
-            RuntimeContext.setCurrentRuntime( originalRuby );
-        }
-    }
-
-    public static IRubyObject executeScript(Ruby ruby, String script, String location) {
-        Ruby originalRuby = RuntimeContext.getCurrentRuntime();
-        ClassLoader originalCl = Thread.currentThread().getContextClassLoader();
-        try {
-            RuntimeContext.setCurrentRuntime( ruby );
-            Thread.currentThread().setContextClassLoader( ruby.getJRubyClassLoader() );
-            return ruby.executeScript( script, location );
-        } finally {
-            Thread.currentThread().setContextClassLoader( originalCl );
-            RuntimeContext.setCurrentRuntime( originalRuby );
-        }
-=======
     // ------------------------------------------------------------------------
 
     public static IRubyObject evalScriptlet(final Ruby ruby, final String script) {
@@ -231,7 +135,6 @@
                 return ruby.executeScript( script, location );
             }
         } );
->>>>>>> 44381fc4
     }
 
     // ------------------------------------------------------------------------
@@ -262,18 +165,7 @@
         return (RubyThread) invokeClassMethod( ruby, "Thread", "current", EMPTY_OBJECT_ARRAY );
     }
 
-<<<<<<< HEAD
-    public static IRubyObject instantiate(Ruby ruby, String className, Object[] parameters) {
-        Ruby originalRuby = RuntimeContext.getCurrentRuntime();
-        ClassLoader originalCl = Thread.currentThread().getContextClassLoader();
-        try {
-            RuntimeContext.setCurrentRuntime( ruby );
-            Thread.currentThread().setContextClassLoader( ruby.getJRubyClassLoader() );
-            IRubyObject result = null;
-            RubyModule rubyClass = ruby.getClassFromPath( className );
-=======
     // ------------------------------------------------------------------------
->>>>>>> 44381fc4
 
     protected static <R> R withinContext(Ruby ruby, Callable<R> block) {
         ClassLoader originalCl = Thread.currentThread().getContextClassLoader();
@@ -288,10 +180,6 @@
             throw new RuntimeException( e );
         } finally {
             Thread.currentThread().setContextClassLoader( originalCl );
-<<<<<<< HEAD
-            RuntimeContext.setCurrentRuntime( originalRuby );
-=======
->>>>>>> 44381fc4
         }
     }
 
