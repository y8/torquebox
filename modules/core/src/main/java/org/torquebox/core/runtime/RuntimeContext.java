package org.torquebox.core.runtime;

import java.lang.ref.WeakReference;
import java.util.Map;
import java.util.WeakHashMap;

import org.jruby.Ruby;
import org.jruby.util.JRubyClassLoader;

public class RuntimeContext {

    public static Ruby getCurrentRuntime() {
<<<<<<< HEAD
    	System.err.println(">>>>>>>>>>>>>> LANCE: Get runtime: " + RuntimeContext.runtime.get());
    	System.err.println(">>>>>>>>>>>>>> LANCE: Get runtime thread: " + Thread.currentThread().getName());
       return RuntimeContext.runtime.get(); 
    }

    public static void setCurrentRuntime(Ruby ruby) {
    	System.err.println(">>>>>>>>>>>>>> LANCE: Set runtime: " + ruby);
    	System.err.println(">>>>>>>>>>>>>> LANCE: Set runtime thread: " + Thread.currentThread().getName());
        RuntimeContext.runtime.set( ruby );
    }
    
    private static final ThreadLocal<Ruby> runtime = new ThreadLocal<Ruby>();
=======
        ClassLoader cl = Thread.currentThread().getContextClassLoader();
        while (cl != null) {
            if (cl instanceof JRubyClassLoader) {
                WeakReference<Ruby> ref = contexts.get( cl );
                return ref.get();
            }
            cl = cl.getParent();
        }

        return null;
    }

    public static void registerRuntime(Ruby ruby) {
        contexts.put( ruby.getJRubyClassLoader(), new WeakReference<Ruby>(ruby) );
        return;
    }

    private static final Map<JRubyClassLoader, WeakReference<Ruby>> contexts = new WeakHashMap<JRubyClassLoader, WeakReference<Ruby>>();
>>>>>>> 44381fc4
}<|MERGE_RESOLUTION|>--- conflicted
+++ resolved
@@ -10,20 +10,6 @@
 public class RuntimeContext {
 
     public static Ruby getCurrentRuntime() {
-<<<<<<< HEAD
-    	System.err.println(">>>>>>>>>>>>>> LANCE: Get runtime: " + RuntimeContext.runtime.get());
-    	System.err.println(">>>>>>>>>>>>>> LANCE: Get runtime thread: " + Thread.currentThread().getName());
-       return RuntimeContext.runtime.get(); 
-    }
-
-    public static void setCurrentRuntime(Ruby ruby) {
-    	System.err.println(">>>>>>>>>>>>>> LANCE: Set runtime: " + ruby);
-    	System.err.println(">>>>>>>>>>>>>> LANCE: Set runtime thread: " + Thread.currentThread().getName());
-        RuntimeContext.runtime.set( ruby );
-    }
-    
-    private static final ThreadLocal<Ruby> runtime = new ThreadLocal<Ruby>();
-=======
         ClassLoader cl = Thread.currentThread().getContextClassLoader();
         while (cl != null) {
             if (cl instanceof JRubyClassLoader) {
@@ -42,5 +28,4 @@
     }
 
     private static final Map<JRubyClassLoader, WeakReference<Ruby>> contexts = new WeakHashMap<JRubyClassLoader, WeakReference<Ruby>>();
->>>>>>> 44381fc4
 }