--- conflicted
+++ resolved
@@ -71,15 +71,11 @@
     main JBoss entry point, <filename>standalone.sh</filename> (or
     <filename>standalone.bat</filename>), along with its config file,
     <filename>standalone.conf</filename>. Running the JBoss server is simple:
-<<<<<<< HEAD
-    <screen> <prompt>$</prompt> <command>$JBOSS_HOME/bin/standalone.sh</command> </screen></para>
-=======
     <screen> <prompt>$</prompt> <command>$JBOSS_HOME/bin/standalone.sh</command> </screen>Use
     the <option>--server-config</option> option to specify a different
     configuration. For example, to put JBoss in "clustered" mode: <screen> <prompt>$</prompt> <command>$JBOSS_HOME/bin/standalone.sh --server-config=standalone-ha.xml</command> </screen>
     You may set Java system properties using the <option>-D</option> option.
     Pass <option>-h</option> for a list of all the available options.</para>
->>>>>>> 62850409
 
     <para>Permanent runtime configuration of JBoss should go in
     <filename>bin/standalone.conf</filename>. For example, your application
